/*
 * Copyright (c) 2018 Pilz GmbH & Co. KG
 *
 * This program is free software: you can redistribute it and/or modify
 * it under the terms of the GNU Lesser General Public License as published by
 * the Free Software Foundation, either version 3 of the License, or
 * (at your option) any later version.

 * This program is distributed in the hope that it will be useful,
 * but WITHOUT ANY WARRANTY; without even the implied warranty of
 * MERCHANTABILITY or FITNESS FOR A PARTICULAR PURPOSE.  See the
 * GNU Lesser General Public License for more details.

 * You should have received a copy of the GNU Lesser General Public License
 * along with this program.  If not, see <http://www.gnu.org/licenses/>.
 */

#include <ros/ros.h>

#include <vector>
#include <errno.h>
#include <limits>
#include <stdexcept>

#include <prbt_hardware_support/libmodbus_client.h>
#include <prbt_hardware_support/pilz_modbus_exceptions.h>

namespace prbt_hardware_support
{

LibModbusClient::~LibModbusClient()
{
  close();
}

bool LibModbusClient::init(const char* ip, unsigned int port)
{
  modbus_connection_ = modbus_new_tcp(ip, port);

  if (modbus_connect(modbus_connection_) == -1)
  {
    ROS_ERROR_STREAM_NAMED("LibModbusClient", "Could not establish modbus connection." << modbus_strerror(errno));
    modbus_free(modbus_connection_);
    modbus_connection_ = nullptr;
    return false;
  }
  return true;
}

void LibModbusClient::setResponseTimeoutInMs(unsigned long timeout_ms)
{
  struct timeval response_timeout;
  response_timeout.tv_sec = timeout_ms/1000;
  response_timeout.tv_usec = (timeout_ms % 1000) * 1000;
  modbus_set_response_timeout(modbus_connection_, &response_timeout);
}

unsigned long LibModbusClient::getResponseTimeoutInMs()
{
  struct timeval response_timeout;
  modbus_get_response_timeout(modbus_connection_, &response_timeout);
  return response_timeout.tv_sec * 1000L + (response_timeout.tv_usec  / 1000L);
}

RegCont LibModbusClient::readHoldingRegister(int addr, int nb)
{
<<<<<<< HEAD
=======
  ROS_DEBUG("readHoldingRegister()");
>>>>>>> 4613dd09
  if(modbus_connection_ == nullptr)
  {
    throw ModbusExceptionDisconnect("Modbus disconnected!");
  }

  RegCont tab_reg(static_cast<RegCont::size_type>(nb));
  int rc {-1};

  rc = modbus_read_registers(modbus_connection_, addr, nb, tab_reg.data());
  if (rc == -1)
  {
    std::string err = "Failed to read modbus registers! ";
    err.append(modbus_strerror(errno));
    ROS_ERROR_STREAM_NAMED("LibModbusClient", err);
    throw ModbusExceptionDisconnect(err);
  }

  return tab_reg;
}

RegCont LibModbusClient::writeReadHoldingRegister(const int write_addr,
                                                  const RegCont& write_reg,
                                                  const int read_addr, const int read_nb)
{
  if(modbus_connection_ == nullptr)
  {
    throw ModbusExceptionDisconnect("Modbus disconnected!");
  }

  if (read_nb < 0)
  {
    throw std::invalid_argument("Argument \"read_nb\" must not be negative");
  }
  RegCont read_reg(static_cast<RegCont::size_type>(read_nb));

  if (write_reg.size() > std::numeric_limits<int>::max())
  {
    throw std::invalid_argument("Argument \"write_reg\" must not exceed max value of type \"int\"");
  }

  int rc {-1};
  rc = modbus_write_and_read_registers(modbus_connection_,
                                       write_addr, static_cast<int>(write_reg.size()), write_reg.data(),
                                       read_addr, read_nb, read_reg.data());
  ROS_DEBUG_NAMED("LibModbusClient", "modbus_write_and_read_registers: writing from %i %i registers\
                                      and reading from %i %i registers",
                                      write_addr, static_cast<int>(write_reg.size()), read_addr, read_nb);
  if (rc == -1)
  {
    std::string err = "Failed to write and read modbus registers";
    err.append(modbus_strerror(errno));
    ROS_ERROR_STREAM_NAMED("LibModbusClient", err);
    throw ModbusExceptionDisconnect(err);
  }

  return read_reg;
}

void LibModbusClient::close()
{
  if (modbus_connection_)
  {
    modbus_close(modbus_connection_);
    modbus_free(modbus_connection_);
    modbus_connection_ = nullptr;
  }
}

}<|MERGE_RESOLUTION|>--- conflicted
+++ resolved
@@ -64,10 +64,7 @@
 
 RegCont LibModbusClient::readHoldingRegister(int addr, int nb)
 {
-<<<<<<< HEAD
-=======
   ROS_DEBUG("readHoldingRegister()");
->>>>>>> 4613dd09
   if(modbus_connection_ == nullptr)
   {
     throw ModbusExceptionDisconnect("Modbus disconnected!");
@@ -79,10 +76,12 @@
   rc = modbus_read_registers(modbus_connection_, addr, nb, tab_reg.data());
   if (rc == -1)
   {
-    std::string err = "Failed to read modbus registers! ";
-    err.append(modbus_strerror(errno));
-    ROS_ERROR_STREAM_NAMED("LibModbusClient", err);
-    throw ModbusExceptionDisconnect(err);
+    std::ostringstream errStream;
+    errStream << "Failed to read " << nb;
+    errStream << " registers starting from " << addr;
+    errStream << " with err: " << modbus_strerror(errno);
+    ROS_ERROR_STREAM_NAMED("LibModbusClient", errStream.str());
+    throw ModbusExceptionDisconnect(errStream.str());
   }
 
   return tab_reg;
